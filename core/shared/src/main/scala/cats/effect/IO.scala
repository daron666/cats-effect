/*
 * Copyright 2017 Typelevel
 *
 * Licensed under the Apache License, Version 2.0 (the "License");
 * you may not use this file except in compliance with the License.
 * You may obtain a copy of the License at
 *
 *     http://www.apache.org/licenses/LICENSE-2.0
 *
 * Unless required by applicable law or agreed to in writing, software
 * distributed under the License is distributed on an "AS IS" BASIS,
 * WITHOUT WARRANTIES OR CONDITIONS OF ANY KIND, either express or implied.
 * See the License for the specific language governing permissions and
 * limitations under the License.
 */

package cats
package effect

import cats.effect.internals.{AndThen, IOPlatform, NonFatal}
import scala.annotation.tailrec
import scala.concurrent.{ExecutionContext, Future, Promise}
import scala.concurrent.duration._
import scala.util.{Left, Right}

/**
 * A pure abstraction representing the intention to perform a
 * side effect, where the result of that side effect may be obtained
 * synchronously (via return) or asynchronously (via callback).
 *
 * Effects contained within this abstraction are not evaluated until
 * the "end of the world", which is to say, when one of the "unsafe"
 * methods are used.  Effectful results are not memoized, meaning that
 * memory overhead is minimal (and no leaks), and also that a single
 * effect may be run multiple times in a referentially-transparent
 * manner.  For example:
 *
 * {{{
 * val ioa = IO { println("hey!") }
 *
 * val program = for {
 *   _ <- ioa
 *   _ <- ioa
 * } yield ()
 *
 * program.unsafeRunSync()
 * }}}
 *
 * The above will print "hey!" twice, as the effect will be re-run
 * each time it is sequenced in the monadic chain.
 *
 * `IO` is trampolined for all ''synchronous'' joins.  This means that
 * you can safely call `flatMap` in a recursive function of arbitrary
 * depth, without fear of blowing the stack.  However, `IO` cannot
 * guarantee stack-safety in the presence of arbitrarily nested
 * asynchronous suspensions.  This is quite simply because it is
 * ''impossible'' (on the JVM) to guarantee stack-safety in that case.
 * For example:
 *
 * {{{
 * def lie[A]: IO[A] = IO.async(cb => cb(Right(lie))).flatMap(a => a)
 * }}}
 *
 * This should blow the stack when evaluated. Also note that there is
 * no way to encode this using `tailRecM` in such a way that it does
 * ''not'' blow the stack.  Thus, the `tailRecM` on `Monad[IO]` is not
 * guaranteed to produce an `IO` which is stack-safe when run, but
 * will rather make every attempt to do so barring pathological
 * structure.
 *
 * `IO` makes no attempt to control finalization or guaranteed
 * resource-safety in the presence of concurrent preemption, simply
 * because `IO` does not care about concurrent preemption at all!
 * `IO` actions are not interruptible and should be considered
 * broadly-speaking atomic, at least when used purely.
 */
sealed abstract class IO[+A] {
  import IO._

  /**
   * Functor map on `IO`. Given a mapping functions, it transforms the
   * value produced by the source, while keeping the `IO` context.
   *
   * Any exceptions thrown within the function will be caught and
   * sequenced into the `IO`, because due to the nature of
   * asynchronous processes, without catching and handling exceptions,
   * failures would be completely silent and `IO` references would
   * never terminate on evaluation.
   */
  final def map[B](f: A => B): IO[B] = this match {
    case Pure(a) => try Pure(f(a)) catch { case NonFatal(e) => RaiseError(e) }
    case RaiseError(e) => RaiseError(e)
    case _ => flatMap(f.andThen(Pure(_)))
  }

  /**
   * Monadic bind on `IO`, used for sequentially composing two `IO`
   * actions, where the value produced by the first `IO` is passed as
   * input to a function producing the second `IO` action.
   *
   * Due to this operation's signature, `flatMap` forces a data
   * dependency between two `IO` actions, thus ensuring sequencing
   * (e.g. one action to be executed before another one).
   *
   * Any exceptions thrown within the function will be caught and
   * sequenced into the `IO`, because due to the nature of
   * asynchronous processes, without catching and handling exceptions,
   * failures would be completely silent and `IO` references would
   * never terminate on evaluation.
   */
  final def flatMap[B](f: A => IO[B]): IO[B] =
    flatMapTotal(AndThen(a => try f(a) catch { case NonFatal(e) => IO.raiseError(e) }))

  private final def flatMapTotal[B](f: AndThen[A, IO[B]]): IO[B] = {
    this match {
      case Pure(a) => Suspend(AndThen((_: Unit) => a).andThen(f))
      case RaiseError(e) => RaiseError(e)
      case Suspend(thunk) => BindSuspend(thunk, f)
      case BindSuspend(thunk, g) => BindSuspend(thunk, g.andThen(AndThen(_.flatMapTotal(f))))
      case Async(k) => BindAsync(k, f)
      case BindAsync(k, g) => BindAsync(k, g.andThen(AndThen(_.flatMapTotal(f))))
    }
  }

  /**
   * Materializes any sequenced exceptions into value space, where
   * they may be handled.
   *
   * This is analogous to the `catch` clause in `try`/`catch`, being
   * the inverse of `IO.raiseError`. Thus:
   *
   * {{{
   * IO.raiseError(ex).attempt.unsafeRunAsync === Left(ex)
   * }}}
   *
   * @see [[IO.raiseError]]
   */
  def attempt: IO[Either[Throwable, A]]

  /**
   * Sequences the specified `IO` ensuring evaluation regardless of
   * whether or not the target `IO` raises an exception.
   *
   * Analogous to `finally` in a `try`/`catch`/`finally` block. If an
   * exception is raised by the finalizer, it will be passed sequenced
   * into the resultant. This is true even if the target ''also''
   * raised an exception. It mirrors the semantics of `try`/`finally`
   * on the JVM when you perform similar operations.
   *
   * Example:
   *
   * {{{
   * try throw e1 finally throw e2   // throws e2
   *
   * IO.raiseError(e1).ensuring(IO.raiseError(e2)) === IO.raiseError(e2)
   * }}}
   *
   * This function is distinct from monadic `flatMap` (well, really
   * applicative `apply2`) in that an exception sequenced into a
   * monadic bind chain will short-circuit the chain and the
   * subsequent actions will not be run.
   */
  final def ensuring(finalizer: IO[Any]): IO[A] = {
    attempt flatMap { e =>
      finalizer.flatMap(_ => e.fold(IO.raiseError, IO.pure))
    }
  }

  /**
   * Produces an `IO` reference that is guaranteed to be safe to run
   * synchronously (i.e. [[unsafeRunSync]]), being the safe analogue
   * to [[unsafeRunAsync]].
   *
   * This operation is isomorphic to [[unsafeRunAsync]]. What it does
   * is to let you describe asynchronous execution with a function
   * that stores off the results of the original `IO` as a
   * side effect, thus ''avoiding'' the usage of impure callbacks or
   * eager evaluation.
   */
  final def runAsync(cb: Either[Throwable, A] => IO[Unit]): IO[Unit] = IO {
    unsafeRunAsync(cb.andThen(_.unsafeRunAsync(_ => ())))
  }

  /**
   * Shifts the synchronous prefixes and continuation of the `IO` onto
   * the specified thread pool.
   *
   * Asynchronous actions cannot be shifted, since they are scheduled
   * rather than run. Also, no effort is made to re-shift synchronous
   * actions which *follow* asynchronous actions within a bind chain;
   * those actions will remain on the continuation thread inherited
   * from their preceding async action.  Critically though,
   * synchronous actions which are bound ''after'' the results of this
   * function will also be shifted onto the pool specified here. Thus,
   * you can think of this function as shifting *before* (the
   * contiguous synchronous prefix) and ''after'' (any continuation of
   * the result).
   *
   * There are two immediately obvious applications to this function.
   * One is to re-shift async actions back to a "main" thread pool.
   * For example, if you create an async action to wrap around some
   * sort of event listener, you probably want to `shift` it
   * immediately to take the continuation off of the event dispatch
   * thread.  Another use-case is to ensure that a blocking
   * synchronous action is taken *off* of the main CPU-bound pool.  A
   * common example here would be any use of the `java.io` package,
   * which is entirely blocking and should never be run on your main
   * CPU-bound pool.
   *
   * Note that this function is idempotent given equal values of `EC`,
   * but only prefix-idempotent given differing `EC` values.  For
   * example:
   *
   * {{{
   * val fioa = IO { File.createTempFile("fubar") }
   *
   * fioa.shift(BlockingIOPool).shift(MainPool)
   * }}}
   *
   * The inner call to `shift` will force the synchronous prefix of
   * `fioa` (which is just the single action) to execute on the
   * `BlockingIOPool` when the `IO` is run, and also ensures that the
   * continuation of this action remains on the `BlockingIOPool`.  The
   * outer `shift` similarly forces the synchronous prefix of the
   * results of the inner `shift` onto the specified pool
   * (`MainPool`), but the results of `shift` have no synchronous
   * prefix, meaning that the "before" part of the outer `shift` is a
   * no-op.  The "after" part is not, however, and will force the
   * continuation of the resulting `IO` back onto the `MainPool`.
   * Which is exactly what you want most of the time with blocking
   * actions of this type.
   */
  final def shift(implicit ec: ExecutionContext): IO[A] = {
    val self = attempt.flatMap { e =>
      IO async { (cb: Either[Throwable, A] => Unit) =>
        ec.execute(new Runnable {
          def run() = cb(e)
        })
      }
    }

    IO async { cb =>
      ec.execute(new Runnable {
        def run() = self.unsafeRunAsync(cb)
      })
    }
  }

  @tailrec
  private final def unsafeStep: IO[A] = this match {
    case Suspend(thunk) => thunk(()).unsafeStep
    case BindSuspend(thunk, f) => thunk(()).flatMapTotal(f).unsafeStep
    case _ => this
  }

  /**
   * Produces the result by running the encapsulated effects as impure
   * side effects.
   *
   * If any component of the computation is asynchronous, the current
   * thread will block awaiting the results of the async computation.
   * On JavaScript, an exception will be thrown instead to avoid
   * generating a deadlock. By default, this blocking will be
   * unbounded.  To limit the thread block to some fixed time, use
   * `unsafeRunTimed` instead.
   *
   * Any exceptions raised within the effect will be re-thrown during
   * evaluation.
   *
   * As the name says, this is an UNSAFE function as it is impure and
   * performs side effects, not to mention blocking, throwing
   * exceptions, and doing other things that are at odds with
   * reasonable software.  You should ideally only call this function
   * *once*, at the very end of your program.
   */
  final def unsafeRunSync(): A = unsafeRunTimed(Duration.Inf).get

  /**
   * Passes the result of the encapsulated effects to the given
   * callback by running them as impure side effects.
   *
   * Any exceptions raised within the effect will be passed to the
   * callback in the `Either`.  The callback will be invoked at most
   * *once*.  Note that it is very possible to construct an IO which
   * never returns while still never blocking a thread, and attempting
   * to evaluate that IO with this method will result in a situation
   * where the callback is *never* invoked.
   *
   * As the name says, this is an UNSAFE function as it is impure and
   * performs side effects.  You should ideally only call this
   * function ''once'', at the very end of your program.
   */
  final def unsafeRunAsync(cb: Either[Throwable, A] => Unit): Unit = unsafeStep match {
    case Pure(a) => cb(Right(a))
    case RaiseError(e) => cb(Left(e))
    case Async(k) => k(IOPlatform.onceOnly(cb))

    case ba: BindAsync[e, A] =>
      val cb2 = IOPlatform.onceOnly[Either[Throwable, e]] {
        case Left(t) => cb(Left(t))
        case Right(a) => try ba.f(a).unsafeRunAsync(cb) catch { case NonFatal(t) => cb(Left(t)) }
      }

      ba.k(cb2)

    case _ =>
      throw new AssertionError("unreachable")
  }

  /**
   * Similar to `unsafeRunSync`, except with a bounded blocking
   * duration when awaiting asynchronous results.
   *
   * Please note that the `limit` parameter does not limit the time of
   * the total computation, but rather acts as an upper bound on any
   * *individual* asynchronous block.  Thus, if you pass a limit of `5
   * seconds` to an `IO` consisting solely of synchronous actions, the
   * evaluation may take considerably longer than 5 seconds!
   * Furthermore, if you pass a limit of `5 seconds` to an `IO`
   * consisting of several asynchronous actions joined together,
   * evaluation may take up to `n * 5 seconds`, where `n` is the
   * number of joined async actions.
   *
   * As soon as an async blocking limit is hit, evaluation
   * ''immediately'' aborts and `None` is returned.
   *
   * Please note that this function is intended for ''testing''; it
   * should never appear in your mainline production code!  It is
   * absolutely not an appropriate function to use if you want to
   * implement timeouts, or anything similar. If you need that sort
   * of functionality, you should be using a streaming library (like
   * fs2 or Monix).
   *
   * @see [[unsafeRunSync]]
   */
  final def unsafeRunTimed(limit: Duration): Option[A] = unsafeStep match {
    case Pure(a) => Some(a)
    case RaiseError(e) => throw e
    case self @ (Async(_) | BindAsync(_, _)) =>
      IOPlatform.unsafeResync(self, limit)
    case _ =>
      throw new AssertionError("unreachable")
  }

  /**
   * Evaluates the effect and produces the result in a `Future`.
   *
   * This is similar to `unsafeRunAsync` in that it evaluates the `IO`
   * as a side effect in a non-blocking fashion, but uses a `Future`
   * rather than an explicit callback.  This function should really
   * only be used if interoperating with legacy code which uses Scala
   * futures.
   *
   * @see [[IO.deferFuture]]
   */
  final def unsafeToFuture(): Future[A] = {
    val p = Promise[A]
    unsafeRunAsync(_.fold(p.failure, p.success))
    p.future
  }

  override def toString = this match {
    case Pure(a) => s"IO($a)"
    case RaiseError(e) => s"IO(throw $e)"
    case _ => "IO$" + System.identityHashCode(this)
  }
}

private[effect] trait IOLowPriorityInstances {

  private[effect] class IOSemigroup[A: Semigroup] extends Semigroup[IO[A]] {
    def combine(ioa1: IO[A], ioa2: IO[A]) =
      ioa1.flatMap(a1 => ioa2.map(a2 => Semigroup[A].combine(a1, a2)))
  }

  implicit def ioSemigroup[A: Semigroup]: Semigroup[IO[A]] = new IOSemigroup[A]
}

private[effect] trait IOInstances extends IOLowPriorityInstances {

  implicit val ioEffect: Effect[IO] = new Effect[IO] {

    def pure[A](a: A) = IO.pure(a)

    def flatMap[A, B](ioa: IO[A])(f: A => IO[B]): IO[B] = ioa.flatMap(f)

    // this will use stack proportional to the maximum number of joined async suspensions
    def tailRecM[A, B](a: A)(f: A => IO[Either[A, B]]): IO[B] = f(a) flatMap {
      case Left(a) => tailRecM(a)(f)
      case Right(b) => pure(b)
    }

    override def attempt[A](ioa: IO[A]): IO[Either[Throwable, A]] = ioa.attempt

    def handleErrorWith[A](ioa: IO[A])(f: Throwable => IO[A]): IO[A] =
      ioa.attempt.flatMap(_.fold(f, pure))

    def raiseError[A](e: Throwable): IO[A] = IO.raiseError(e)

    def suspend[A](thunk: => IO[A]): IO[A] = IO.suspend(thunk)

    def async[A](k: (Either[Throwable, A] => Unit) => Unit): IO[A] = IO.async(k)

    def runAsync[A](ioa: IO[A])(cb: Either[Throwable, A] => IO[Unit]): IO[Unit] = ioa.runAsync(cb)

    override def shift[A](ioa: IO[A])(implicit ec: ExecutionContext) = ioa.shift

    def liftIO[A](ioa: IO[A]) = ioa
  }

  implicit def ioMonoid[A: Monoid]: Monoid[IO[A]] = new IOSemigroup[A] with Monoid[IO[A]] {
    def empty = IO.pure(Monoid[A].empty)
  }
}

object IO extends IOInstances {

  /**
<<<<<<< HEAD
   * Suspends a synchronous side effect in `IO`.
=======
   * Suspends a synchronous side-effect in `IO`.
>>>>>>> 26220f06
   *
   * Any exceptions thrown by the effect will be caught and sequenced
   * into the `IO`.
   */
  def apply[A](body: => A): IO[A] = suspend(Pure(body))

  /**
<<<<<<< HEAD
   * Suspends a synchronous side effect which produces an `IO` in `IO`.
   *
   * This is useful for trampolining (i.e. when the side effect is
=======
   * Suspends a synchronous side-effect which produces an `IO` in `IO`.
   *
   * This is useful for trampolining (i.e. when the side-effect is
>>>>>>> 26220f06
   * conceptually the allocation of a stack frame).  Any exceptions
   * thrown by the side effect will be caught and sequenced into the
   * `IO`.
   */
  def suspend[A](thunk: => IO[A]): IO[A] =
    Suspend(AndThen(_ => try thunk catch { case NonFatal(e) => raiseError(e) }))

  /**
   * Suspends a pure value in `IO`.
   *
   * This should ''only'' be used if the value in question has
   * "already" been computed!  In other words, something like
   * `IO.pure(readLine)` is most definitely not the right thing to do!
   * However, `IO.pure(42)` is correct and will be more efficient
   * (when evaluated) than `IO(42)`, due to avoiding the allocation of
   * extra thunks.
   */
  def pure[A](a: A): IO[A] = Pure(a)

  /** Alias for `IO.pure(())`. */
  val unit: IO[Unit] = pure(())

  /**
   * Lifts an `Eval` into `IO`.
   *
   * This function will preserve the evaluation semantics of any
   * actions that are lifted into the pure `IO`.  Eager `Eval`
   * instances will be converted into thunk-less `IO` (i.e. eager
   * `IO`), while lazy eval and memoized will be executed as such.
   */
  def eval[A](effect: Eval[A]): IO[A] = effect match {
    case Now(a) => pure(a)
    case effect => apply(effect.value)
  }

  /**
   * Suspends an asynchronous side effect in `IO`.
   *
   * The given function will be invoked during evaluation of the `IO`
   * to "schedule" the asynchronous callback, where the callback is
   * the parameter passed to that function.  Only the ''first''
   * invocation of the callback will be effective!  All subsequent
   * invocations will be silently dropped.
   *
   * As a quick example, you can use this function to perform a
   * parallel computation given an `ExecutorService`:
   *
   * {{{
   * def fork[A](body: => A)(implicit E: ExecutorService): IO[A] = {
   *   IO async { cb =>
   *     E.execute(new Runnable {
   *       def run() =
   *         try cb(Right(body)) catch { case NonFatal(t) => cb(Left(t)) }
   *     })
   *   }
   * }
   * }}}
   *
   * The `fork` function will do exactly what it sounds like: take a
   * thunk and an `ExecutorService` and run that thunk on the thread
   * pool.  Or rather, it will produce an `IO` which will do those
   * things when run; it does *not* schedule the thunk until the
   * resulting `IO` is run!  Note that there is no thread blocking in
   * this implementation; the resulting `IO` encapsulates the callback
   * in a pure and monadic fashion without using threads.
   *
   * This function can be thought of as a safer, lexically-constrained
   * version of `Promise`, where `IO` is like a safer, lazy version of
   * `Future`.
   */
  def async[A](k: (Either[Throwable, A] => Unit) => Unit): IO[A] = {
    Async { cb =>
      try k(cb) catch { case NonFatal(t) => cb(Left(t)) }
    }
  }

  /**
   * Constructs an `IO` which sequences the specified exception.
   *
   * If this `IO` is run using `unsafeRunSync` or `unsafeRunTimed`,
   * the exception will be thrown.  This exception can be "caught" (or
   * rather, materialized into value-space) using the `attempt`
   * method.
   *
   * @see [[IO#attempt]]
   */
  def raiseError(e: Throwable): IO[Nothing] = RaiseError(e)

  /**
   * Constructs an `IO` which evaluates the by-name `Future` and
   * produces the result (or failure).
   *
   * Because `Future` eagerly evaluates, as well as because it
   * memoizes, this function takes its parameter lazily.  If this
   * laziness is appropriately threaded back to the definition site of
   * the `Future`, it ensures that the computation is fully managed by
   * `IO` and thus referentially transparent.
   *
   * Note that the ''continuation'' of the computation resulting from
   * a `Future` will run on the future's thread pool.  There is no
   * thread shifting here; the `ExecutionContext` is solely for the
   * benefit of the `Future`.
   *
   * Roughly speaking, the following identities hold:
   *
   * {{{
   * IO.deferFuture(f).unsafeToFuture === f     // true-ish (except for memoization)
   * IO.deferFuture(ioa.unsafeToFuture) === ioa // true!
   * }}}
   *
   * @see [[IO#unsafeToFuture]]
   */
  def deferFuture[A](f: => Future[A])(implicit ec: ExecutionContext): IO[A] = {
    IO async { cb =>
      import scala.util.{Success, Failure}

      f onComplete {
        case Failure(t) => cb(Left(t))
        case Success(a) => cb(Right(a))
      }
    }
  }

  private final case class Pure[+A](a: A) extends IO[A] {
    def attempt = Pure(Right(a))
  }

  private final case class RaiseError(t: Throwable) extends IO[Nothing] {
    def attempt = Pure(Left(t))
  }

  private final case class Suspend[+A](thunk: AndThen[Unit, IO[A]]) extends IO[A] {
    def attempt = Suspend(thunk.andThen(AndThen(_.attempt)))
  }

  private final case class BindSuspend[E, +A](thunk: AndThen[Unit, IO[E]], f: AndThen[E, IO[A]]) extends IO[A] {
    def attempt: BindSuspend[Either[Throwable, E], Either[Throwable, A]] =
      BindSuspend(thunk.andThen(AndThen(_.attempt)), f.andThen(AndThen(_.attempt)).shortCircuit)
  }

  private final case class Async[+A](k: (Either[Throwable, A] => Unit) => Unit) extends IO[A] {
    def attempt = Async(cb => k(attempt => cb(Right(attempt))))
  }

  private final case class BindAsync[E, +A](k: (Either[Throwable, E] => Unit) => Unit, f: AndThen[E, IO[A]]) extends IO[A] {
    def attempt: BindAsync[Either[Throwable, E], Either[Throwable, A]] =
      BindAsync(k.compose(_.compose(Right(_))), f.andThen(AndThen(_.attempt)).shortCircuit)
  }
}<|MERGE_RESOLUTION|>--- conflicted
+++ resolved
@@ -416,11 +416,7 @@
 object IO extends IOInstances {
 
   /**
-<<<<<<< HEAD
    * Suspends a synchronous side effect in `IO`.
-=======
-   * Suspends a synchronous side-effect in `IO`.
->>>>>>> 26220f06
    *
    * Any exceptions thrown by the effect will be caught and sequenced
    * into the `IO`.
@@ -428,15 +424,9 @@
   def apply[A](body: => A): IO[A] = suspend(Pure(body))
 
   /**
-<<<<<<< HEAD
    * Suspends a synchronous side effect which produces an `IO` in `IO`.
    *
    * This is useful for trampolining (i.e. when the side effect is
-=======
-   * Suspends a synchronous side-effect which produces an `IO` in `IO`.
-   *
-   * This is useful for trampolining (i.e. when the side-effect is
->>>>>>> 26220f06
    * conceptually the allocation of a stack frame).  Any exceptions
    * thrown by the side effect will be caught and sequenced into the
    * `IO`.

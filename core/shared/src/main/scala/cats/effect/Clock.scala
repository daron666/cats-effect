--- conflicted
+++ resolved
@@ -210,7 +210,6 @@
         Kleisli.liftF(clock.monotonic(unit))
     }
 
-<<<<<<< HEAD
   /**
     * Derives a [[Clock]] instance for `cats.data.IorT`,
     * given we have one for `F[_]`.
@@ -223,7 +222,7 @@
       def monotonic(unit: TimeUnit): IorT[F, L, Long] =
         IorT.liftF(clock.monotonic(unit))
     }
-=======
+
   implicit class ClockOps[F[_]](val self: Clock[F]) extends AnyVal {
     /**
      * Modify the context `F` using transformation `f`.
@@ -233,5 +232,4 @@
       def monotonic(unit: TimeUnit): G[Long] = f(self.monotonic(unit))
     }
   }
->>>>>>> 3a38b4a7
 }
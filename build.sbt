--- conflicted
+++ resolved
@@ -306,7 +306,6 @@
       // Issue #290: Concurrent/ConcurrentEffect changes
       exclude[IncompatibleResultTypeProblem]("cats.effect.IO.unsafeRunCancelable"),
 
-<<<<<<< HEAD
       // PR 289: Introduce Clock & ContextShift
       exclude[IncompatibleMethTypeProblem]("cats.effect.IO.shift"),
       exclude[DirectMissingMethodProblem]("cats.effect.Timer.clockRealTime"),
@@ -324,7 +323,7 @@
       exclude[IncompatibleTemplateDefProblem]("cats.effect.internals.IOTimerRef"),
       exclude[MissingClassProblem]("cats.effect.internals.IOTimerRef$"),
       exclude[DirectMissingMethodProblem]("cats.effect.Timer.apply"),
-=======
+
       // Issue #286: Sync extending Defer
       exclude[InheritedNewAbstractMethodProblem]("cats.Defer.defer"),
       exclude[ReversedMissingMethodProblem]("cats.effect.Sync.defer"),
@@ -360,7 +359,6 @@
       exclude[IncompatibleResultTypeProblem]("cats.effect.Effect#Ops.runAsync"),
       exclude[IncompatibleResultTypeProblem]("cats.effect.ConcurrentEffect#EitherTConcurrentEffect.runCancelable"),
       exclude[IncompatibleResultTypeProblem]("cats.effect.Effect#EitherTEffect.runAsync"),
->>>>>>> b0dc42e2
 
       //
       // Following are all internal implementation details:
